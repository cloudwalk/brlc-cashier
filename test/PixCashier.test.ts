--- conflicted
+++ resolved
@@ -382,15 +382,11 @@
         txId: TRANSACTION_ID1
       };
       await expect(
-<<<<<<< HEAD
         pixCashier.connect(cashier).cashIn(
           expectedCashIn.account.address,
           expectedCashIn.amount,
           expectedCashIn.txId
         )
-=======
-        pixCashier.connect(cashier).cashIn(expectedCashIn.account.address, expectedCashIn.amount, expectedCashIn.txId)
->>>>>>> 13787f02
       ).to.changeTokenBalances(
         tokenMock,
         [user, pixCashier],
@@ -399,10 +395,6 @@
         pixCashier,
         "CashIn"
       ).withArgs(expectedCashIn.account.address, expectedCashIn.amount, expectedCashIn.txId);
-<<<<<<< HEAD
-      expectedCashIn.status = CashInStatus.Executed;
-=======
->>>>>>> 13787f02
 
       expectedCashIn.status = CashInStatus.Executed;
       await checkCashInStructuresOnBlockchain([expectedCashIn]);
@@ -676,16 +668,12 @@
         pixCashier.connect(cashier).cashInBatch(userAddresses, TOKEN_AMOUNTS, TRANSACTIONS_ARRAY, BATCH_ID_STUB1)
       );
       await expect(
-<<<<<<< HEAD
         pixCashier.connect(cashier).cashInBatch(
           userAddresses,
           TOKEN_AMOUNTS,
           TRANSACTIONS_ARRAY,
           BATCH_ID_STUB1
         )
-=======
-        pixCashier.connect(cashier).cashInBatch(userAddresses, TOKEN_AMOUNTS, TRANSACTIONS_ARRAY, BATCH_ID_STUB1)
->>>>>>> 13787f02
       ).to.be.revertedWithCustomError(
         pixCashier,
         REVERT_ERROR_IF_CASH_IN_BATCH_ALREADY_EXECUTED
@@ -711,15 +699,11 @@
       await proveTx(tokenMock.mint(cashOut.account.address, cashOut.amount));
       await checkPixCashierState([cashOut]);
       await expect(
-<<<<<<< HEAD
         pixCashier.connect(cashier).requestCashOutFrom(
           cashOut.account.address,
           cashOut.amount,
           cashOut.txId
         )
-=======
-        pixCashier.connect(cashier).requestCashOutFrom(cashOut.account.address, cashOut.amount, cashOut.txId)
->>>>>>> 13787f02
       ).to.changeTokenBalances(
         tokenMock,
         [cashOut.account, pixCashier, cashier],
