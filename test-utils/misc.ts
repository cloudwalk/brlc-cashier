--- conflicted
+++ resolved
@@ -4,30 +4,6 @@
   });
 }
 
-<<<<<<< HEAD
-function createBytesString(baseString: string | number | undefined, byteLength: number) {
-  baseString = !baseString ? "" : baseString.toString();
-  if (baseString.length > byteLength * 2) {
-    throw new Error(
-      `Creating of bytes string failed. ` +
-      `The length of the base string if greater than allowed maximum length. ` +
-      `The base string: '${baseString}'. ` +
-      `The target byte length: '${byteLength}'`
-    );
-  }
-  if (!/^[0-9a-fA-F]+$/.test(baseString)) {
-    throw new Error(
-      `Creating of bytes16 string failed. ` +
-      `The base string content is incorrect. ` +
-      `The base string: '${baseString}'`
-    );
-  }
-
-  return "0x" + "0".repeat(byteLength * 2 - baseString.length) + baseString.toLowerCase();
-}
-
-=======
->>>>>>> 13787f02
 function createRevertMessageDueToMissingRole(address: string, role: string) {
   return `AccessControl: account ${address.toLowerCase()} is missing role ${role.toLowerCase()}`;
 }
